// Copyright 2016 Apcera Inc. All rights reserved.

package stores

import (
	"github.com/nats-io/go-stan/pb"
	"time"
<<<<<<< HEAD
=======

	"github.com/nats-io/go-stan/pb"
>>>>>>> 4cbe7bc3
)

// MemoryStore is a factory for message and subscription stores.
type MemoryStore struct {
	genericStore
}

// MemorySubStore is a subscription store in memory
type MemorySubStore struct {
	genericSubStore
}

// MemoryMsgStore is a per channel message store in memory
type MemoryMsgStore struct {
	genericMsgStore
}

////////////////////////////////////////////////////////////////////////////
// MemoryStore methods
////////////////////////////////////////////////////////////////////////////

// NewMemoryStore returns a factory for stores held in memory.
// If not limits are provided, the store will be created with
// DefaultChannelLimits.
func NewMemoryStore(limits *ChannelLimits) (*MemoryStore, error) {
	ms := &MemoryStore{}
	ms.init(TypeMemory, limits)
	return ms, nil
}

// LookupOrCreateChannel returns a ChannelStore for the given channel,
// creates one if no such channel exists. In this case, the returned
// boolean will be true.
func (ms *MemoryStore) LookupOrCreateChannel(channel string) (*ChannelStore, bool, error) {
	channelStore := ms.LookupChannel(channel)
	if channelStore != nil {
		return channelStore, false, nil
	}

	// Two "threads" could make this call and end-up deciding to create the
	// channel. So we need to test again, this time under the write lock.
	ms.Lock()
	defer ms.Unlock()
	channelStore = ms.channels[channel]
	if channelStore != nil {
		return channelStore, false, nil
	}

	if err := ms.canAddChannel(); err != nil {
		return nil, false, err
	}

	msgStore := &MemoryMsgStore{}
	msgStore.init(channel, ms.limits)

	subStore := &MemorySubStore{}
	subStore.init(channel, ms.limits)

	channelStore = &ChannelStore{
		Subs: subStore,
		Msgs: msgStore,
	}

	ms.channels[channel] = channelStore

	return channelStore, true, nil
}

////////////////////////////////////////////////////////////////////////////
// MemoryMsgStore methods
////////////////////////////////////////////////////////////////////////////

// Store a given message.
func (ms *MemoryMsgStore) Store(reply string, data []byte) (*pb.MsgProto, error) {
	ms.Lock()
	defer ms.Unlock()

	if ms.first == 0 {
		ms.first = 1
	}
	ms.last++
	m := &pb.MsgProto{
		Sequence:  ms.last,
		Subject:   ms.subject,
		Reply:     reply,
		Data:      data,
		Timestamp: time.Now().UnixNano(),
	}
	ms.msgs[ms.last] = m
	ms.totalCount++
	ms.totalBytes += uint64(len(data))

	// Check if we need to remove any (but leave at least the last added)
	for ms.totalCount > ms.limits.MaxNumMsgs ||
		((ms.totalCount > 1) && (ms.totalBytes > ms.limits.MaxMsgBytes)) {
		firstMsg := ms.msgs[ms.first]
		ms.totalBytes -= uint64(len(firstMsg.Data))
		ms.totalCount--
		Noticef("WARNING: Removing message[%d] from the store for [`%s`]", ms.first, ms.subject)
		delete(ms.msgs, ms.first)
		ms.first++
	}

	return m, nil
}

////////////////////////////////////////////////////////////////////////////
// MemorySubStore methods
////////////////////////////////////////////////////////////////////////////

// AddSeqPending adds the given message seqno to the given subscription.
func (*MemorySubStore) AddSeqPending(subid, seqno uint64) error {
	// Overrides in case genericSubStore does something. For the memory
	// based store, we want to minimize the cost of this to a minimum.
	return nil
}

// AckSeqPending records that the given message seqno has been acknowledged
// by the given subscription.
func (*MemorySubStore) AckSeqPending(subid, seqno uint64) error {
	// Overrides in case genericSubStore does something. For the memory
	// based store, we want to minimize the cost of this to a minimum.
	return nil
}<|MERGE_RESOLUTION|>--- conflicted
+++ resolved
@@ -5,11 +5,6 @@
 import (
 	"github.com/nats-io/go-stan/pb"
 	"time"
-<<<<<<< HEAD
-=======
-
-	"github.com/nats-io/go-stan/pb"
->>>>>>> 4cbe7bc3
 )
 
 // MemoryStore is a factory for message and subscription stores.
