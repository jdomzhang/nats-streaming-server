// Copyright 2016-2017 Apcera Inc. All rights reserved.

package stores

import (
	"flag"
	"fmt"
	"os"
	"reflect"
	"runtime"
	"strings"
	"testing"
	"time"

	"github.com/nats-io/go-nats-streaming/pb"
	"github.com/nats-io/nats-streaming-server/logger"
	"github.com/nats-io/nats-streaming-server/spb"
	"github.com/nats-io/nuid"
)

var testDefaultStoreLimits = StoreLimits{
	100,
	ChannelLimits{
		MsgStoreLimits{
			MaxMsgs:  1000000,
			MaxBytes: 1000000 * 1024,
		},
		SubStoreLimits{
			MaxSubscriptions: 1000,
		},
	},
	nil,
}

var testDefaultServerInfo = spb.ServerInfo{
	ClusterID:   "id",
	Discovery:   "discovery",
	Publish:     "publish",
	Subscribe:   "subscribe",
	Unsubscribe: "unsubscribe",
	Close:       "close",
}

type testStore struct {
	name        string
	recoverable bool
}

var (
	nuidGen    *nuid.NUID
	testLogger logger.Logger
	testStores = []*testStore{&testStore{TypeMemory, false}, &testStore{TypeFile, true}}
)

func init() {
	nuidGen = nuid.New()
	// Create an empty logger (no actual logger is set without calling SetLogger())
	testLogger = logger.NewStanLogger()
}

// Used by both testing.B and testing.T so need to use
// a common interface: tLogger
type tLogger interface {
	Fatalf(format string, args ...interface{})
	Errorf(format string, args ...interface{})
}

func stackFatalf(t tLogger, f string, args ...interface{}) {
	lines := make([]string, 0, 32)
	msg := fmt.Sprintf(f, args...)
	lines = append(lines, msg)

	// Generate the Stack of callers:
	for i := 1; true; i++ {
		_, file, line, ok := runtime.Caller(i)
		if !ok {
			break
		}
		msg := fmt.Sprintf("%d - %s:%d", i, file, line)
		lines = append(lines, msg)
	}

	t.Fatalf("%s", strings.Join(lines, "\n"))
}

func msgStoreLookup(t tLogger, ms MsgStore, seq uint64) *pb.MsgProto {
	m, err := ms.Lookup(seq)
	if err != nil {
		stackFatalf(t, "Error looking up message %v: %v", seq, err)
	}
	return m
}

func msgStoreFirstSequence(t tLogger, ms MsgStore) uint64 {
	f, err := ms.FirstSequence()
	if err != nil {
		stackFatalf(t, "Error getting first sequence: %v", err)
	}
	return f
}

func msgStoreLastSequence(t tLogger, ms MsgStore) uint64 {
	l, err := ms.LastSequence()
	if err != nil {
		stackFatalf(t, "Error getting last sequence: %v", err)
	}
	return l
}

func msgStoreFirstAndLastSequence(t tLogger, ms MsgStore) (uint64, uint64) {
	f, l, err := ms.FirstAndLastSequence()
	if err != nil {
		stackFatalf(t, "Error getting first and last sequence: %v", err)
	}
	return f, l
}

func msgStoreGetSequenceFromTimestamp(t tLogger, ms MsgStore, timestamp int64) uint64 {
	s, err := ms.GetSequenceFromTimestamp(timestamp)
	if err != nil {
		stackFatalf(t, "Error getting sequence from timestamp: %v", err)
	}
	return s
}

func msgStoreFirstMsg(t tLogger, ms MsgStore) *pb.MsgProto {
	m, err := ms.FirstMsg()
	if err != nil {
		stackFatalf(t, "Error getting sequence first message: %v", err)
	}
	return m
}

func msgStoreLastMsg(t tLogger, ms MsgStore) *pb.MsgProto {
	m, err := ms.LastMsg()
	if err != nil {
		stackFatalf(t, "Error getting sequence last message: %v", err)
	}
	return m
}

func msgStoreState(t tLogger, ms MsgStore) (int, uint64) {
	n, b, err := ms.State()
	if err != nil {
		stackFatalf(t, "Error getting messages state: %v", err)
	}
	return n, b
}

func subStoreDeleteSub(t tLogger, ss SubStore, subid uint64) {
	if err := ss.DeleteSub(subid); err != nil {
		stackFatalf(t, "Error deleting subscription %v: %v", subid, err)
	}
}

func storeAddClient(t tLogger, s Store, clientID, hbInbox string) *Client {
	c, err := s.AddClient(clientID, hbInbox)
	if err != nil {
		stackFatalf(t, "Error adding client %q: %v", clientID, err)
	}
	return c
}

func storeCreateChannel(t tLogger, s Store, name string) *Channel {
	c, err := s.CreateChannel(name)
	if err != nil {
		stackFatalf(t, "Error creating channel %q: %v", name, err)
	}
	return c
}

func storeDeleteClient(t tLogger, s Store, clientID string) {
	if err := s.DeleteClient(clientID); err != nil {
		stackFatalf(t, "Error deleting client %q: %v", clientID, err)
	}
}

func storeMsg(t *testing.T, cs *Channel, channel string, data []byte) *pb.MsgProto {
	ms := cs.Msgs
	seq, err := ms.Store(&pb.MsgProto{Data: data, Subject: channel, Timestamp: time.Now().UnixNano()})
	if err != nil {
		stackFatalf(t, "Error storing message into channel [%v]: %v", channel, err)
	}
	return msgStoreLookup(t, ms, seq)
}

func storeSub(t *testing.T, cs *Channel, channel string) uint64 {
	ss := cs.Subs
	sub := &spb.SubState{
		ClientID:      "me",
		Inbox:         nuidGen.Next(),
		AckInbox:      nuidGen.Next(),
		AckWaitInSecs: 10,
	}
	if err := ss.CreateSub(sub); err != nil {
		stackFatalf(t, "Error storing subscription into channel [%v]: %v", channel, err)
	}
	return sub.ID
}

func storeSubPending(t *testing.T, cs *Channel, channel string, subID uint64, seqs ...uint64) {
	ss := cs.Subs
	for _, s := range seqs {
		if err := ss.AddSeqPending(subID, s); err != nil {
			t.Fatalf("Unexpected error adding pending for sub [%v] on channel [%v]: %v", subID, channel, err)
		}
	}
}

func storeSubAck(t *testing.T, cs *Channel, channel string, subID uint64, seqs ...uint64) {
	ss := cs.Subs
	for _, s := range seqs {
		if err := ss.AckSeqPending(subID, s); err != nil {
			t.Fatalf("Unexpected error adding pending for sub [%v] on channel [%v]: %v", subID, channel, err)
		}
	}
}

func storeSubDelete(t *testing.T, cs *Channel, channel string, subID ...uint64) {
	ss := cs.Subs
	for _, s := range subID {
		subStoreDeleteSub(t, ss, s)
	}
}

func getRecoveredChannel(t tLogger, state *RecoveredState, name string) *Channel {
	if state == nil {
		stackFatalf(t, "Expected state to be recovered")
	}
	rc := state.Channels[name]
	if rc == nil {
		stackFatalf(t, "Channel %q should have been recovered", name)
	}
	return rc.Channel
}

func getRecoveredSubs(t tLogger, state *RecoveredState, name string, expected int) []*RecoveredSubscription {
	if state == nil {
		stackFatalf(t, "Expected state to be recovered")
	}
	rc := state.Channels[name]
	if rc == nil {
		stackFatalf(t, "Channel %q should have been recovered", name)
	}
	subs := rc.Subscriptions
	if len(subs) != expected {
		stackFatalf(t, "Channel %q should have %v subscriptions, got %v", name, expected, len(subs))
	}
	return subs
}

func startTest(t *testing.T, ts *testStore) Store {
	switch ts.name {
	case TypeMemory:
		return createDefaultMemStore(t)
	case TypeFile:
		cleanupDatastore(t)
		return createDefaultFileStore(t)
	default:
		stackFatalf(t, "Cannot start test for store type: ", ts.name)
	}
	return nil
}

func endTest(t *testing.T, ts *testStore) {
	if ts.name == TypeFile {
		cleanupDatastore(t)
	}
}

func testReOpenStore(t *testing.T, ts *testStore, limits *StoreLimits) (Store, *RecoveredState) {
	if !ts.recoverable {
		stackFatalf(t, "Cannot reopen a store (%v) that is not recoverable", ts.name)
	}
	switch ts.name {
	case TypeFile:
		return openDefaultFileStoreWithLimits(t, limits)
	}
	return nil, nil
}

<<<<<<< HEAD
func testMaxMsgs(t *testing.T, s Store) {
	payload := []byte("hello")

	_, isFileStore := s.(*FileStore)

	limitCount := 0
	stopBytes := uint64(500)
	expectedBytes := uint64(0)
	for i := 0; ; i++ {
		seq := uint64(i + 1)
		m := pb.MsgProto{Data: payload, Subject: "foo", Sequence: seq, Timestamp: time.Now().UnixNano()}
		expectedBytes += uint64(m.Size())
		if isFileStore {
			expectedBytes += msgRecordOverhead
		}
		limitCount++
		if expectedBytes >= stopBytes {
			break
		}
	}

	limits := testDefaultStoreLimits
	limits.MaxMsgs = limitCount
	limits.MaxBytes = int64(expectedBytes)
	if err := s.SetLimits(&limits); err != nil {
		t.Fatalf("Unexpected error setting limits: %v", err)
	}

	totalSent := limitCount + 60
	firstSeqAfterLimitReached := uint64(totalSent - limitCount + 1)

	cs := storeCreateChannel(t, s, "foo")

	for i := 0; i < totalSent; i++ {
		storeMsg(t, cs, "foo", payload)
	}

	count, bytes := msgStoreState(t, cs.Msgs)
	if count != limitCount || bytes != expectedBytes {
		t.Fatalf("Unexpected counts: count=%v vs %v - bytes=%v vs %v", count, limitCount, bytes, expectedBytes)
	}

	// Check that older messages are no longer avail.
	if msgStoreLookup(t, cs.Msgs, 1) != nil ||
		msgStoreLookup(t, cs.Msgs, uint64(firstSeqAfterLimitReached-1)) != nil {
		t.Fatal("Older messages still available")
	}

	firstMsg := msgStoreFirstMsg(t, cs.Msgs)
	firstSeq := msgStoreFirstSequence(t, cs.Msgs)
	lastMsg := msgStoreLastMsg(t, cs.Msgs)
	lastSeq := msgStoreLastSequence(t, cs.Msgs)

	if firstMsg == nil || firstMsg.Sequence != firstSeq || firstSeq != firstSeqAfterLimitReached {
		t.Fatalf("Incorrect first message: msg=%v seq=%v", firstMsg, firstSeq)
	}
	if lastMsg == nil || lastMsg.Sequence != lastSeq || lastSeq != uint64(totalSent) {
		t.Fatalf("Incorrect last message: msg=%v seq=%v", firstMsg, firstSeq)
	}

	// Store a message with a payload larger than the limit.
	// Make sure that the message is stored, but all others should
	// be removed.
	bigMsg := make([]byte, limits.MaxBytes+100)
	m := storeMsg(t, cs, "foo", bigMsg)
	expectedBytes = uint64(m.Size())
	if isFileStore {
		expectedBytes += msgRecordOverhead
	}

	count, bytes = msgStoreState(t, cs.Msgs)
	if count != 1 || bytes != expectedBytes {
		t.Fatalf("Unexpected counts: count=%v vs %v - bytes=%v vs %v", count, 1, bytes, expectedBytes)
	}

	// Test that we check only on non-zero limits
	expectedCount := 10
	expectedBytes = uint64(0)
	channelName := "maxcount"
	for i := 0; i < expectedCount; i++ {
		seq := uint64(i + 1)
		m := pb.MsgProto{Data: payload, Subject: channelName, Sequence: seq, Timestamp: time.Now().UnixNano()}
		expectedBytes += uint64(m.Size())
		if isFileStore {
			expectedBytes += msgRecordOverhead
		}
	}
	limits.MaxMsgs = expectedCount
	limits.MaxBytes = 0
	if err := s.SetLimits(&limits); err != nil {
		t.Fatalf("Unexpected error setting limits: %v", err)
	}
	cs = storeCreateChannel(t, s, channelName)
	for i := 0; i < expectedCount+10; i++ {
		storeMsg(t, cs, channelName, payload)
	}
	n, b := msgStoreState(t, cs.Msgs)
	if n != expectedCount {
		t.Fatalf("Expected %v messages, got %v", expectedCount, n)
	}
	if b != expectedBytes {
		t.Fatalf("Expected %v bytes, got %v", expectedBytes, b)
	}

	expectedCount = 0
	expectedBytes = uint64(0)
	channelName = "maxbytes"
	for i := 0; ; i++ {
		seq := uint64(i + 1)
		m := pb.MsgProto{Data: payload, Subject: channelName, Sequence: seq, Timestamp: time.Now().UnixNano()}
		expectedBytes += uint64(m.Size())
		if isFileStore {
			expectedBytes += msgRecordOverhead
		}
		expectedCount++
		if expectedBytes >= 1000 {
			break
		}
	}
	limits.MaxMsgs = 0
	limits.MaxBytes = int64(expectedBytes)
	if err := s.SetLimits(&limits); err != nil {
		t.Fatalf("Unexpected error setting limits: %v", err)
	}
	cs = storeCreateChannel(t, s, channelName)
	for i := 0; i < expectedCount+10; i++ {
		storeMsg(t, cs, channelName, payload)
	}
	n, b = msgStoreState(t, cs.Msgs)
	if n != expectedCount {
		t.Fatalf("Expected %d messages, got %v", expectedCount, n)
	}
	if b != expectedBytes {
		t.Fatalf("Expected %v bytes, got %v", expectedBytes, b)
	}
}

func testMaxChannels(t *testing.T, s Store, prefix string, maxChannels int) {
	total := maxChannels + 1
	if maxChannels == 0 {
		total = 10
	}
	var err error
	numCh := 0
	for i := 0; i < total; i++ {
		_, err = s.CreateChannel(fmt.Sprintf("%s.foo.%d", prefix, i))
		if err != nil {
			break
		}
		numCh++
	}
	if maxChannels == 0 && err != nil {
		t.Fatalf("Should not have failed, got %v", err)
	} else if maxChannels > 0 {
		if err == nil || err != ErrTooManyChannels {
			t.Fatalf("Error should have been ErrTooManyChannels, got %v", err)
		}
		if numCh != maxChannels {
			t.Fatalf("Wrong number of channels: %v vs %v", numCh, maxChannels)
		}
	}
}

func testMaxSubs(t *testing.T, s Store, channel string, maxSubs int) {
	total := maxSubs + 1
	if maxSubs == 0 {
		total = 10
	}
	cs := storeCreateChannel(t, s, channel)
	sub := &spb.SubState{}
	numSubs := 0
	var err error
	for i := 0; i < total; i++ {
		err = cs.Subs.CreateSub(sub)
		if err != nil {
			break
		}
		numSubs++
	}
	if maxSubs == 0 && err != nil {
		t.Fatalf("Should not have failed, got %v", err)
	} else if maxSubs > 0 {
		if err == nil || err != ErrTooManySubs {
			t.Fatalf("Error should have been ErrTooManySubs, got %v", err)
		}
		if numSubs != maxSubs {
			t.Fatalf("Wrong number of subs: %v vs %v", numSubs, maxSubs)
		}
	}
}

func testMaxAge(t *testing.T, s Store) *Channel {
	sl := testDefaultStoreLimits
	sl.MaxAge = 250 * time.Millisecond
	s.SetLimits(&sl)

	cs := storeCreateChannel(t, s, "foo")
	msg := []byte("hello")
	for i := 0; i < 10; i++ {
		storeMsg(t, cs, "foo", msg)
	}
	// Wait a bit
	time.Sleep(200 * time.Millisecond)
	// Send more
	for i := 0; i < 5; i++ {
		storeMsg(t, cs, "foo", msg)
	}
	// Wait a bit
	time.Sleep(100 * time.Millisecond)
	// We should have the first 10 expired and 5 left.
	expectedFirst := uint64(11)
	expectedLast := uint64(15)
	first, last := msgStoreFirstAndLastSequence(t, cs.Msgs)
	if first != expectedFirst || last != expectedLast {
		t.Fatalf("Expected first/last to be %v/%v, got %v/%v",
			expectedFirst, expectedLast, first, last)
	}
	// Wait more and all should be gone.
	time.Sleep(sl.MaxAge)
	if n, _ := msgStoreState(t, cs.Msgs); n != 0 {
		t.Fatalf("All messages should have expired, got %v", n)
	}
	return cs
}

func testBasicSubStore(t *testing.T, s Store) {
	cs := storeCreateChannel(t, s, "foo")
	ss := cs.Subs
	sub := &spb.SubState{}
	sub.AckInbox = "AckInbox"

	err := ss.CreateSub(sub)
	if err != nil {
		t.Fatalf("Unexpected error on create sub: %v", err)
	}
	if sub.ID == 0 {
		t.Fatalf("Expected a positive subID, got: %v", sub.ID)
	}
	if err := ss.AddSeqPending(sub.ID, 1); err != nil {
		t.Fatalf("Unexpected error on AddSeqPending: %v", err)
	}
	if err := ss.AckSeqPending(sub.ID, 1); err != nil {
		t.Fatalf("Unexpected error on AckSeqPending: %v", err)
	}
	// Update the subscription
	sub.AckInbox = "newAckInbox"
	if err := ss.UpdateSub(sub); err != nil {
		t.Fatalf("Unexpected error on update sub: %v", err)
	}
	subStoreDeleteSub(t, ss, sub.ID)

	// Chekck that there is no error if we add updates for deleted sub.
	if err := ss.AddSeqPending(sub.ID, 2); err != nil {
		t.Fatalf("Unexpected error on AddSeqPending: %v", err)
	}
	// Check that ack update for non existent sub is OK
	if err := ss.AckSeqPending(sub.ID+1, 10); err != nil {
		t.Fatalf("Unexpected error on AddSeqPending: %v", err)
	}
}

func testGetSeqFromStartTime(t *testing.T, s Store) {
	limits := testDefaultStoreLimits
	limits.MaxAge = 500 * time.Millisecond
	s.SetLimits(&limits)
	// Force creation of channel without storing anything yet
	cs := storeCreateChannel(t, s, "foo")
	// Check before storing anything
	seq := msgStoreGetSequenceFromTimestamp(t, cs.Msgs, time.Now().UnixNano())
	if seq != 0 {
		t.Fatalf("Invalid start sequence. Expected %v got %v", 0, seq)
	}

	count := 100
	msgs := make([]*pb.MsgProto, 0, count)
	payload := []byte("hello")
	for i := 0; i < count; i++ {
		m := storeMsg(t, cs, "foo", payload)
		msgs = append(msgs, m)
		time.Sleep(1 * time.Millisecond)
	}

	startMsg := msgs[count/2]
	seq = msgStoreGetSequenceFromTimestamp(t, cs.Msgs, startMsg.Timestamp)
	if seq != startMsg.Sequence {
		t.Fatalf("Invalid start sequence. Expected %v got %v", startMsg.Sequence, seq)
	}
	seq = msgStoreGetSequenceFromTimestamp(t, cs.Msgs, msgs[0].Timestamp-int64(time.Second))
	if seq != msgs[0].Sequence {
		t.Fatalf("Expected seq to be %v, got %v", msgs[0].Sequence, seq)
	}
	seq = msgStoreGetSequenceFromTimestamp(t, cs.Msgs, msgs[count-1].Timestamp+int64(time.Second))
	if seq != msgs[count-1].Sequence+1 {
		t.Fatalf("Expected seq to be %v, got %v", msgs[count-1].Sequence+1, seq)
	}
	// Wait for all messages to expire
	time.Sleep(600 * time.Millisecond)
	// Now these calls should all return the lastSeq + 1
	seq1 := msgStoreGetSequenceFromTimestamp(t, cs.Msgs, time.Now().UnixNano()-int64(time.Hour))
	seq2 := msgStoreGetSequenceFromTimestamp(t, cs.Msgs, time.Now().UnixNano()+int64(time.Hour))
	if seq1 != seq2 || seq1 != msgs[count-1].Sequence+1 {
		t.Fatalf("After expiration, returned sequence should be: %v, got %v %v", msgs[count-1].Sequence+1, seq1, seq2)
	}
}

func testClientAPIs(t *testing.T, s Store) {
	// Delete client that does not exist
	storeDeleteClient(t, s, "client1")

	// Delete a client before adding it
	storeDeleteClient(t, s, "client2")

	// Adding it after the delete
	storeAddClient(t, s, "client2", "hbInbox")

	// Adding it another time should not return an error
	storeAddClient(t, s, "client2", "hbInbox")

	// Add a client
	storeAddClient(t, s, "client3", "hbInbox")

	// Add a client then..
	storeAddClient(t, s, "client4", "hbInbox")
	// Delete it.
	storeDeleteClient(t, s, "client4")
}

func testFlush(t *testing.T, s Store) *Channel {
	cs := storeCreateChannel(t, s, "foo")
	seq, err := cs.Msgs.Store(&pb.MsgProto{Data: []byte("hello")})
	if err != nil {
		t.Fatalf("Unexpected error on store: %v", err)
	}
	if err := cs.Msgs.Flush(); err != nil {
		t.Fatalf("Unexpected error on flush: %v", err)
	}
	sub := spb.SubState{}
	if err := cs.Subs.CreateSub(&sub); err != nil {
		t.Fatalf("Unexpected error creating sub: %v", err)
	}
	if err := cs.Subs.AddSeqPending(sub.ID, seq); err != nil {
		t.Fatalf("Unexpected error adding sequence to substore: %v", err)
	}
	if err := cs.Subs.Flush(); err != nil {
		t.Fatalf("Unexpected error on flush: %v", err)
	}
	return cs
=======
func TestMain(m *testing.M) {
	flag.BoolVar(&disableBufferWriters, "no_buffer", false, "Disable use of buffer writers")
	flag.BoolVar(&setFDsLimit, "set_fds_limit", false, "Set some FDs limit")
	flag.Parse()
	os.Exit(m.Run())
>>>>>>> 17f182e1
}

func TestGSNoOps(t *testing.T) {
	gs := &genericStore{}
	defer gs.Close()
	limits := DefaultStoreLimits
	gs.init("test generic", testLogger, &limits)
	if _, err := gs.GetExclusiveLock(); err != ErrNotSupported {
		t.Fatalf("Expected %v error, got %v", ErrNotSupported, err)
	}
	// All other calls should be a no-op
	if err := gs.Init(&spb.ServerInfo{}); err != nil {
		t.Fatalf("Unexpected error: %v", err)
	}
	if state, err := gs.Recover(); state != nil || err != nil {
		t.Fatalf("Unexpected state or error: %v - %v", state, err)
	}
	if err := gs.SetLimits(&limits); err != nil {
		t.Fatalf("Unexpected error: %v", err)
	}
	if c, err := gs.CreateChannel("foo"); c != nil || err != nil {
		t.Fatalf("Unexpected channel or error: %v - %v", c, err)
	}
	if err := gs.DeleteClient("me"); err != nil {
		t.Fatalf("Unexpected error: %v", err)
	}
	if err := gs.Close(); err != nil {
		t.Fatalf("Unexpected error: %v", err)
	}

	gms := &genericMsgStore{}
	defer gms.Close()
	gms.init("foo", testLogger, &limits.MsgStoreLimits)
	if msgStoreLookup(t, gms, 1) != nil ||
		msgStoreFirstMsg(t, gms) != nil ||
		msgStoreLastMsg(t, gms) != nil ||
		gms.Flush() != nil ||
		msgStoreGetSequenceFromTimestamp(t, gms, 0) != 0 ||
		gms.Close() != nil {
		t.Fatal("Expected no value since these should not be implemented for generic store")
	}
	if seq, err := gms.Store(&pb.MsgProto{Data: []byte("hello")}); seq != 0 || err != nil {
		t.Fatal("Expected no value since this should not be implemented for generic store")
	}

	gss := &genericSubStore{}
	defer gss.Close()
	gss.init(testLogger, &limits.SubStoreLimits)
	if gss.UpdateSub(&spb.SubState{}) != nil ||
		gss.AddSeqPending(1, 1) != nil ||
		gss.AckSeqPending(1, 1) != nil ||
		gss.Flush() != nil ||
		gss.Close() != nil {
		t.Fatal("Expected no value since these should not be implemented for generic store")
	}
}

func TestCSBasicCreate(t *testing.T) {
	for _, st := range testStores {
		st := st
		t.Run(st.name, func(t *testing.T) {
			t.Parallel()
			defer endTest(t, st)
			s := startTest(t, st)
			defer s.Close()

			if s.Name() != st.name {
				t.Fatalf("Expecting name to be %q, got %q", st.name, s.Name())
			}
		})
	}
}

func TestCSInit(t *testing.T) {
	for _, st := range testStores {
		st := st
		t.Run(st.name, func(t *testing.T) {
			t.Parallel()
			defer endTest(t, st)
			s := startTest(t, st)
			defer s.Close()

			info := spb.ServerInfo{
				ClusterID:   "id",
				Discovery:   "discovery",
				Publish:     "publish",
				Subscribe:   "subscribe",
				Unsubscribe: "unsubscribe",
				Close:       "close",
			}
			// Should not fail
			if err := s.Init(&info); err != nil {
				t.Fatalf("Error during init: %v", err)
			}
			newInfo := info
			newInfo.ClusterID = "newId"
			// Should not fail
			if err := s.Init(&newInfo); err != nil {
				t.Fatalf("Error during init: %v", err)
			}

			if st.recoverable {
				// Close the store
				s.Close()

				s, state := testReOpenStore(t, st, nil)
				defer s.Close()
				if state == nil {
					t.Fatal("Expected state to be recovered")
				}
				// Check content
				info = *state.Info
				if !reflect.DeepEqual(newInfo, info) {
					t.Fatalf("Unexpected server info, expected %v, got %v",
						newInfo, info)
				}
			}
		})
	}
}

func TestCSNothingRecoveredOnFreshStart(t *testing.T) {
	for _, st := range testStores {
		st := st
		t.Run(st.name, func(t *testing.T) {
			t.Parallel()
			defer endTest(t, st)
			s := startTest(t, st)
			defer s.Close()

			state, err := s.Recover()
			if err != nil {
				stackFatalf(t, "Error recovering state: %v", err)
			}
			if state != nil && (len(state.Channels) > 0 || len(state.Clients) > 0) {
				t.Fatalf("Nothing should have been recovered: %v", state)
			}
		})
	}
}

func TestCSBasicRecovery(t *testing.T) {
	for _, st := range testStores {
		st := st
		t.Run(st.name, func(t *testing.T) {
			t.Parallel()
			defer endTest(t, st)
			s := startTest(t, st)
			defer s.Close()

			state, err := s.Recover()
			if !st.recoverable {
				if err != nil {
					t.Fatalf("Recover should not return an error, got %v", err)
				}
				if state != nil {
					t.Fatalf("State should be nil, got %v", state)
				}
				// We are done for non recoverable stores.
				return
			}
			if err != nil {
				t.Fatalf("Error recovering state: %v", err)
			}
			if state != nil && (len(state.Clients) > 0 || len(state.Channels) > 0) {
				t.Fatal("Nothing should have been recovered")
			}

			cFoo := storeCreateChannel(t, s, "foo")

			foo1 := storeMsg(t, cFoo, "foo", []byte("foomsg"))
			foo2 := storeMsg(t, cFoo, "foo", []byte("foomsg"))
			foo3 := storeMsg(t, cFoo, "foo", []byte("foomsg"))

			cBar := storeCreateChannel(t, s, "bar")

			bar1 := storeMsg(t, cBar, "bar", []byte("barmsg"))
			bar2 := storeMsg(t, cBar, "bar", []byte("barmsg"))
			bar3 := storeMsg(t, cBar, "bar", []byte("barmsg"))
			bar4 := storeMsg(t, cBar, "bar", []byte("barmsg"))

			sub1 := storeSub(t, cFoo, "foo")
			sub2 := storeSub(t, cBar, "bar")

			storeSubPending(t, cFoo, "foo", sub1, foo1.Sequence, foo2.Sequence, foo3.Sequence)
			storeSubAck(t, cFoo, "foo", sub1, foo1.Sequence, foo3.Sequence)

			storeSubPending(t, cBar, "bar", sub2, bar1.Sequence, bar2.Sequence, bar3.Sequence, bar4.Sequence)
			storeSubAck(t, cBar, "bar", sub2, bar4.Sequence)

			s.Close()

			s, state = testReOpenStore(t, st, nil)
			defer s.Close()
			if state == nil {
				t.Fatal("Expected state to be recovered")
			}

			// Check that subscriptions are restored
			for channel, rc := range state.Channels {
				recoveredSubs := rc.Subscriptions
				if len(recoveredSubs) != 1 {
					t.Fatalf("Incorrect size of recovered subs. Expected 1, got %v ", len(recoveredSubs))
				}
				recSub := recoveredSubs[0]
				subID := recSub.Sub.ID

				switch channel {
				case "foo":
					if subID != sub1 {
						t.Fatalf("Invalid subscription id. Expected %v, got %v", sub1, subID)
					}
					for seq := range recSub.Pending {
						if seq != foo2.Sequence {
							t.Fatalf("Unexpected recovered pending seqno for sub1: %v", seq)
						}
					}
				case "bar":
					if subID != sub2 {
						t.Fatalf("Invalid subscription id. Expected %v, got %v", sub2, subID)
					}
					for seq := range recSub.Pending {
						if seq != bar1.Sequence && seq != bar2.Sequence && seq != bar3.Sequence {
							t.Fatalf("Unexpected recovered pending seqno for sub2: %v", seq)
						}
					}
				default:
					t.Fatalf("Recovered unknown channel: %v", channel)
				}
			}

			cs := getRecoveredChannel(t, state, "foo")
			// In message store, the first message should still be foo1,
			// regardless of what has been consumed.
			m := msgStoreFirstMsg(t, cs.Msgs)
			if m == nil || m.Sequence != foo1.Sequence {
				t.Fatalf("Unexpected message for foo channel: %v", m)
			}
			// Check that messages recovered from MsgStore are never
			// marked as redelivered.
			checkRedelivered := func(ms MsgStore) bool {
				start, end := msgStoreFirstAndLastSequence(t, ms)
				for i := start; i <= end; i++ {
					if m := msgStoreLookup(t, ms, i); m != nil && m.Redelivered {
						return true
					}
				}
				return false
			}
			if checkRedelivered(cs.Msgs) {
				t.Fatalf("Messages in MsgStore should not be marked as redelivered")
			}

			cs = getRecoveredChannel(t, state, "bar")
			// In message store, the first message should still be bar1,
			// regardless of what has been consumed.
			m = msgStoreFirstMsg(t, cs.Msgs)
			if m == nil || m.Sequence != bar1.Sequence {
				t.Fatalf("Unexpected message for bar channel: %v", m)
			}
			if checkRedelivered(cs.Msgs) {
				t.Fatalf("Messages in MsgStore should not be marked as redelivered")
			}

			rc := state.Channels["baz"]
			if rc != nil {
				t.Fatal("Expected to get nil channel for baz, got something instead")
			}
		})
	}
}

<<<<<<< HEAD
	checkLimitsForChannel := func(channelName string, maxMsgs, maxSubs int) {
		cs := storeCreateChannel(t, s, channelName)
		for i := 0; i < maxMsgs+10; i++ {
			if _, err := cs.Msgs.Store(&pb.MsgProto{Data: []byte("hello")}); err != nil {
				stackFatalf(t, "Unexpected error on store: %v", err)
=======
func TestCSNewChannel(t *testing.T) {
	for _, st := range testStores {
		st := st
		t.Run(st.name, func(t *testing.T) {
			t.Parallel()
			defer endTest(t, st)
			s := startTest(t, st)
			defer s.Close()

			cs := storeCreateChannel(t, s, "foo")
			if cs.Subs == nil {
				t.Fatal("SubStore should not be nil")
>>>>>>> 17f182e1
			}
			if cs.Msgs == nil {
				t.Fatal("MsgStore should not be nil")
			}
			if cs, err := s.CreateChannel("foo"); cs != nil || err != ErrAlreadyExists {
				stackFatalf(t, "Expected create channel to return (nil, %v), got (%v, %v)", ErrAlreadyExists, cs, err)
			}
		})
	}
}

func TestCSCloseIdempotent(t *testing.T) {
	for _, st := range testStores {
		st := st
		t.Run(st.name, func(t *testing.T) {
			t.Parallel()
			defer endTest(t, st)
			s := startTest(t, st)
			defer s.Close()

			cs := storeCreateChannel(t, s, "foo")

			ms := cs.Msgs
			if err := ms.Close(); err != nil {
				t.Fatalf("Error closing store: %v", err)
			}
			if err := ms.Close(); err != nil {
				t.Fatalf("Close should be idempotent: %v", err)
			}

<<<<<<< HEAD
	total := 8000000
	for i := 0; i < total; i++ {
		seq1, err1 := ms.Store(&pb.MsgProto{Data: msg})
		seq2, err2 := ms.Store(&pb.MsgProto{Data: msg})
		if err1 != nil || err2 != nil {
			t.Fatalf("Unexpected error on store: %v %v", err1, err2)
		}
		m1 := msgStoreLookup(t, ms, seq1)
		m2 := msgStoreLookup(t, ms, seq2)
		if m2.Timestamp < m1.Timestamp {
			t.Fatalf("Timestamp of msg %v is smaller than previous one. Diff is %vms",
				m2.Sequence, m1.Timestamp-m2.Timestamp)
		}
=======
			ss := cs.Subs
			if err := ss.Close(); err != nil {
				t.Fatalf("Error closing store: %v", err)
			}
			if err := ss.Close(); err != nil {
				t.Fatalf("Close should be idempotent: %v", err)
			}

			if err := s.Close(); err != nil {
				t.Fatalf("Error closing store: %v", err)
			}
			if err := s.Close(); err != nil {
				t.Fatalf("Close should be idempotent: %v", err)
			}
		})
>>>>>>> 17f182e1
	}
}

func TestCSMaxChannels(t *testing.T) {
	for _, st := range testStores {
		st := st
		t.Run(st.name, func(t *testing.T) {
			t.Parallel()
			defer endTest(t, st)
			s := startTest(t, st)
			defer s.Close()

			tests := []struct {
				name  string
				limit int
			}{
				{"foo", 2},
				{"bar", 0},
			}

			for _, tm := range tests {
				maxChannels := tm.limit
				limits := testDefaultStoreLimits
				limits.MaxChannels = maxChannels
				if err := s.SetLimits(&limits); err != nil {
					t.Fatalf("Error setting limits: %v", err)
				}

				total := maxChannels + 1
				if maxChannels == 0 {
					total = 10
				}
				var err error
				numCh := 0
				for i := 0; i < total; i++ {
					_, err = s.CreateChannel(fmt.Sprintf("%s.foo.%d", tm.name, i))
					if err != nil {
						break
					}
					numCh++
				}
				if maxChannels == 0 && err != nil {
					t.Fatalf("Should not have failed, got %v", err)
				} else if maxChannels > 0 {
					if err == nil || err != ErrTooManyChannels {
						t.Fatalf("Error should have been ErrTooManyChannels, got %v", err)
					}
					if numCh != maxChannels {
						t.Fatalf("Wrong number of channels: %v vs %v", numCh, maxChannels)
					}
				}
			}
		})
	}
}

func TestCSClientAPIs(t *testing.T) {
	for _, st := range testStores {
		st := st
		t.Run(st.name, func(t *testing.T) {
			t.Parallel()
			defer endTest(t, st)
			s := startTest(t, st)
			defer s.Close()

			// Delete client that does not exist
			storeDeleteClient(t, s, "client1")

			// Delete a client before adding it
			storeDeleteClient(t, s, "client2")

			// Adding it after the delete
			storeAddClient(t, s, "client2", "hbInbox")

			// Adding it another time should not return an error
			storeAddClient(t, s, "client2", "hbInbox")

			// Add a client
			storeAddClient(t, s, "client3", "hbInbox")

			// Add a client then..
			storeAddClient(t, s, "client4", "hbInbox")
			// Delete it.
			storeDeleteClient(t, s, "client4")

			if st.recoverable {
				// Restart the store
				s.Close()

				s, state := testReOpenStore(t, st, nil)
				defer s.Close()
				if state == nil {
					t.Fatal("Expected state to be recovered")
				}
				if len(state.Clients) != 2 {
					t.Fatalf("Expected 2 clients to be recovered, got %v", len(state.Clients))
				}
				for _, c := range state.Clients {
					if c.ID != "client2" && c.ID != "client3" {
						t.Fatalf("Unexpected recovered client: %v", c.ID)
					}
				}
			}
		})
	}
}

func TestCSFlush(t *testing.T) {
	for _, st := range testStores {
		st := st
		t.Run(st.name, func(t *testing.T) {
			t.Parallel()
			defer endTest(t, st)
			s := startTest(t, st)
			defer s.Close()

			cs := storeCreateChannel(t, s, "foo")
			seq, err := cs.Msgs.Store([]byte("hello"))
			if err != nil {
				t.Fatalf("Unexpected error on store: %v", err)
			}
			if err := cs.Msgs.Flush(); err != nil {
				t.Fatalf("Unexpected error on flush: %v", err)
			}
			sub := spb.SubState{}
			if err := cs.Subs.CreateSub(&sub); err != nil {
				t.Fatalf("Unexpected error creating sub: %v", err)
			}
			if err := cs.Subs.AddSeqPending(sub.ID, seq); err != nil {
				t.Fatalf("Unexpected error adding sequence to substore: %v", err)
			}
			if err := cs.Subs.Flush(); err != nil {
				t.Fatalf("Unexpected error on flush: %v", err)
			}

			if st.name == TypeFile {
				// Now specific tests to File store
				msg := storeMsg(t, cs, "foo", []byte("new msg"))
				subID := storeSub(t, cs, "foo")
				storeSubPending(t, cs, "foo", subID, msg.Sequence)
				// Close the underlying file
				ms := cs.Msgs.(*FileMsgStore)
				ms.Lock()
				ms.writeSlice.file.handle.Close()
				ms.Unlock()
				// Expect Flush to fail
				if err := cs.Msgs.Flush(); err == nil {
					t.Fatal("Expected Flush to fail, did not")
				}
				// Close the underlying file
				ss := cs.Subs.(*FileSubStore)
				ss.Lock()
				ss.file.handle.Close()
				ss.Unlock()
				// Expect Flush to fail
				if err := cs.Subs.Flush(); err == nil {
					t.Fatal("Expected Flush to fail, did not")
				}

				// Close and re-open
				s.Close()
				s, state := openDefaultFileStore(t, DoSync(true))
				defer s.Close()

				// Check that Flush() is still doing Sync even if
				// buf writer is empty
				cs = getRecoveredChannel(t, state, "foo")
				// Close the underlying file
				ms = cs.Msgs.(*FileMsgStore)
				ms.Lock()
				ms.writeSlice.file.handle.Close()
				ms.Unlock()
				// Expect Flush to fail
				if err := cs.Msgs.Flush(); err == nil {
					t.Fatal("Expected Flush to fail, did not")
				}
				// Close the underlying file
				ss = cs.Subs.(*FileSubStore)
				ss.Lock()
				ss.file.handle.Close()
				// Simulate that there was activity (alternatively,
				// we would need a buffer size smaller than a sub record
				// being written so that buffer writer is by-passed).
				ss.activity = true
				ss.Unlock()
				// Expect Flush to fail
				if err := cs.Subs.Flush(); err == nil {
					t.Fatal("Expected Flush to fail, did not")
				}
			}
		})
	}
}

func TestCSPerChannelLimits(t *testing.T) {
	for _, st := range testStores {
		st := st
		t.Run(st.name, func(t *testing.T) {
			t.Parallel()
			defer endTest(t, st)
			s := startTest(t, st)
			defer s.Close()

			storeLimits := &StoreLimits{MaxChannels: 10}
			storeLimits.MaxSubscriptions = 10
			storeLimits.MaxMsgs = 100
			storeLimits.MaxBytes = 100 * 1024

			fooLimits := ChannelLimits{
				MsgStoreLimits{
					MaxMsgs:  3,
					MaxBytes: 3 * 1024,
				},
				SubStoreLimits{
					MaxSubscriptions: 1,
				},
			}
			barLimits := ChannelLimits{
				MsgStoreLimits{
					MaxMsgs:  5,
					MaxBytes: 5 * 1024,
				},
				SubStoreLimits{
					MaxSubscriptions: 2,
				},
			}
			noSubsOverrideLimits := ChannelLimits{
				MsgStoreLimits{
					MaxMsgs:  6,
					MaxBytes: 6 * 1024,
				},
				SubStoreLimits{},
			}
			noMaxMsgOverrideLimits := ChannelLimits{
				MsgStoreLimits{
					MaxBytes: 7 * 1024,
				},
				SubStoreLimits{},
			}
			noMaxBytesOverrideLimits := ChannelLimits{
				MsgStoreLimits{
					MaxMsgs: 10,
				},
				SubStoreLimits{},
			}

			storeLimits.AddPerChannel("foo", &fooLimits)
			storeLimits.AddPerChannel("bar", &barLimits)
			storeLimits.AddPerChannel("baz", &noSubsOverrideLimits)
			storeLimits.AddPerChannel("abc", &noMaxMsgOverrideLimits)
			storeLimits.AddPerChannel("def", &noMaxBytesOverrideLimits)
			if err := s.SetLimits(storeLimits); err != nil {
				t.Fatalf("Unexpected error setting limits: %v", err)
			}

			checkLimitsForChannel := func(channelName string, maxMsgs, maxSubs int) {
				cs := storeCreateChannel(t, s, channelName)
				for i := 0; i < maxMsgs+10; i++ {
					if _, err := cs.Msgs.Store([]byte("hello")); err != nil {
						stackFatalf(t, "Unexpected error on store: %v", err)
					}
				}
				if n, _ := msgStoreState(t, cs.Msgs); n != maxMsgs {
					stackFatalf(t, "Expected %v messages, got %v", maxMsgs, n)
				}
				for i := 0; i < maxSubs+1; i++ {
					err := cs.Subs.CreateSub(&spb.SubState{})
					if i < maxSubs && err != nil {
						stackFatalf(t, "Unexpected error on create sub: %v", err)
					} else if i == maxSubs && err == nil {
						stackFatalf(t, "Expected error on createSub, did not get one")
					}
				}
			}
			checkLimitsForChannel("foo", fooLimits.MaxMsgs, fooLimits.MaxSubscriptions)
			checkLimitsForChannel("bar", barLimits.MaxMsgs, barLimits.MaxSubscriptions)
			checkLimitsForChannel("baz", noSubsOverrideLimits.MaxMsgs, storeLimits.MaxSubscriptions)
			checkLimitsForChannel("abc", storeLimits.MaxMsgs, storeLimits.MaxSubscriptions)
			checkLimitsForChannel("def", noMaxBytesOverrideLimits.MaxMsgs, storeLimits.MaxSubscriptions)
			checkLimitsForChannel("global", storeLimits.MaxMsgs, storeLimits.MaxSubscriptions)
		})
	}
}

func TestCSNegativeLimit(t *testing.T) {
	for _, st := range testStores {
		st := st
		t.Run(st.name, func(t *testing.T) {
			t.Parallel()
			defer endTest(t, st)
			s := startTest(t, st)
			defer s.Close()

			limits := DefaultStoreLimits

			checkLimitError := func() {
				if err := s.SetLimits(&limits); err == nil {
					stackFatalf(t, "Setting negative limit should have failed")
				}
			}
			limits.MaxAge, _ = time.ParseDuration("-1.5h")
			checkLimitError()
			limits = DefaultStoreLimits
			limits.MaxBytes = -1000
			checkLimitError()
			limits = DefaultStoreLimits
			limits.MaxChannels = -1000
			checkLimitError()
			limits = DefaultStoreLimits
			limits.MaxMsgs = -1000
			checkLimitError()
			limits = DefaultStoreLimits
			limits.MaxSubscriptions = -1000
			checkLimitError()
		})
	}
}

func TestCSLimitWithWildcardsInConfig(t *testing.T) {
	for _, st := range testStores {
		st := st
		t.Run(st.name, func(t *testing.T) {
			t.Parallel()
			defer endTest(t, st)
			s := startTest(t, st)
			defer s.Close()

			lv := DefaultStoreLimits
			l := &lv
			cl := &ChannelLimits{}
			cl.MaxMsgs = 3
			l.AddPerChannel(">", cl)
			cl2 := &ChannelLimits{}
			cl2.MaxMsgs = 2
			l.AddPerChannel("foo.>", cl2)
			s.SetLimits(l)
			foobar := "foo.bar"
			cFooBar := storeCreateChannel(t, s, foobar)
			m1 := storeMsg(t, cFooBar, foobar, []byte("msg1"))
			storeMsg(t, cFooBar, foobar, []byte("msg2"))
			// This should kick out m1 since for foo.bar, limit will be 2
			storeMsg(t, cFooBar, foobar, []byte("msg3"))
			if msgStoreLookup(t, cFooBar.Msgs, m1.Sequence) != nil {
				stackFatalf(t, "M1 should have been removed")
			}
			// For bar, however, we should be able to store 3 messages
			bar := "bar"
			cBar := storeCreateChannel(t, s, bar)
			m1 = storeMsg(t, cBar, bar, []byte("msg1"))
			storeMsg(t, cBar, bar, []byte("msg2"))
			storeMsg(t, cBar, bar, []byte("msg3"))
			// Now, a 4th one should evict m1
			storeMsg(t, cBar, bar, []byte("msg4"))
			if msgStoreLookup(t, cBar.Msgs, m1.Sequence) != nil {
				stackFatalf(t, "M1 should have been removed")
			}
		})
	}
}<|MERGE_RESOLUTION|>--- conflicted
+++ resolved
@@ -175,9 +175,14 @@
 	}
 }
 
-func storeMsg(t *testing.T, cs *Channel, channel string, data []byte) *pb.MsgProto {
+func storeMsg(t *testing.T, cs *Channel, channel string, seq uint64, data []byte) *pb.MsgProto {
 	ms := cs.Msgs
-	seq, err := ms.Store(&pb.MsgProto{Data: data, Subject: channel, Timestamp: time.Now().UnixNano()})
+	seq, err := ms.Store(&pb.MsgProto{
+		Sequence:  seq,
+		Data:      data,
+		Subject:   channel,
+		Timestamp: time.Now().UnixNano(),
+	})
 	if err != nil {
 		stackFatalf(t, "Error storing message into channel [%v]: %v", channel, err)
 	}
@@ -279,361 +284,11 @@
 	return nil, nil
 }
 
-<<<<<<< HEAD
-func testMaxMsgs(t *testing.T, s Store) {
-	payload := []byte("hello")
-
-	_, isFileStore := s.(*FileStore)
-
-	limitCount := 0
-	stopBytes := uint64(500)
-	expectedBytes := uint64(0)
-	for i := 0; ; i++ {
-		seq := uint64(i + 1)
-		m := pb.MsgProto{Data: payload, Subject: "foo", Sequence: seq, Timestamp: time.Now().UnixNano()}
-		expectedBytes += uint64(m.Size())
-		if isFileStore {
-			expectedBytes += msgRecordOverhead
-		}
-		limitCount++
-		if expectedBytes >= stopBytes {
-			break
-		}
-	}
-
-	limits := testDefaultStoreLimits
-	limits.MaxMsgs = limitCount
-	limits.MaxBytes = int64(expectedBytes)
-	if err := s.SetLimits(&limits); err != nil {
-		t.Fatalf("Unexpected error setting limits: %v", err)
-	}
-
-	totalSent := limitCount + 60
-	firstSeqAfterLimitReached := uint64(totalSent - limitCount + 1)
-
-	cs := storeCreateChannel(t, s, "foo")
-
-	for i := 0; i < totalSent; i++ {
-		storeMsg(t, cs, "foo", payload)
-	}
-
-	count, bytes := msgStoreState(t, cs.Msgs)
-	if count != limitCount || bytes != expectedBytes {
-		t.Fatalf("Unexpected counts: count=%v vs %v - bytes=%v vs %v", count, limitCount, bytes, expectedBytes)
-	}
-
-	// Check that older messages are no longer avail.
-	if msgStoreLookup(t, cs.Msgs, 1) != nil ||
-		msgStoreLookup(t, cs.Msgs, uint64(firstSeqAfterLimitReached-1)) != nil {
-		t.Fatal("Older messages still available")
-	}
-
-	firstMsg := msgStoreFirstMsg(t, cs.Msgs)
-	firstSeq := msgStoreFirstSequence(t, cs.Msgs)
-	lastMsg := msgStoreLastMsg(t, cs.Msgs)
-	lastSeq := msgStoreLastSequence(t, cs.Msgs)
-
-	if firstMsg == nil || firstMsg.Sequence != firstSeq || firstSeq != firstSeqAfterLimitReached {
-		t.Fatalf("Incorrect first message: msg=%v seq=%v", firstMsg, firstSeq)
-	}
-	if lastMsg == nil || lastMsg.Sequence != lastSeq || lastSeq != uint64(totalSent) {
-		t.Fatalf("Incorrect last message: msg=%v seq=%v", firstMsg, firstSeq)
-	}
-
-	// Store a message with a payload larger than the limit.
-	// Make sure that the message is stored, but all others should
-	// be removed.
-	bigMsg := make([]byte, limits.MaxBytes+100)
-	m := storeMsg(t, cs, "foo", bigMsg)
-	expectedBytes = uint64(m.Size())
-	if isFileStore {
-		expectedBytes += msgRecordOverhead
-	}
-
-	count, bytes = msgStoreState(t, cs.Msgs)
-	if count != 1 || bytes != expectedBytes {
-		t.Fatalf("Unexpected counts: count=%v vs %v - bytes=%v vs %v", count, 1, bytes, expectedBytes)
-	}
-
-	// Test that we check only on non-zero limits
-	expectedCount := 10
-	expectedBytes = uint64(0)
-	channelName := "maxcount"
-	for i := 0; i < expectedCount; i++ {
-		seq := uint64(i + 1)
-		m := pb.MsgProto{Data: payload, Subject: channelName, Sequence: seq, Timestamp: time.Now().UnixNano()}
-		expectedBytes += uint64(m.Size())
-		if isFileStore {
-			expectedBytes += msgRecordOverhead
-		}
-	}
-	limits.MaxMsgs = expectedCount
-	limits.MaxBytes = 0
-	if err := s.SetLimits(&limits); err != nil {
-		t.Fatalf("Unexpected error setting limits: %v", err)
-	}
-	cs = storeCreateChannel(t, s, channelName)
-	for i := 0; i < expectedCount+10; i++ {
-		storeMsg(t, cs, channelName, payload)
-	}
-	n, b := msgStoreState(t, cs.Msgs)
-	if n != expectedCount {
-		t.Fatalf("Expected %v messages, got %v", expectedCount, n)
-	}
-	if b != expectedBytes {
-		t.Fatalf("Expected %v bytes, got %v", expectedBytes, b)
-	}
-
-	expectedCount = 0
-	expectedBytes = uint64(0)
-	channelName = "maxbytes"
-	for i := 0; ; i++ {
-		seq := uint64(i + 1)
-		m := pb.MsgProto{Data: payload, Subject: channelName, Sequence: seq, Timestamp: time.Now().UnixNano()}
-		expectedBytes += uint64(m.Size())
-		if isFileStore {
-			expectedBytes += msgRecordOverhead
-		}
-		expectedCount++
-		if expectedBytes >= 1000 {
-			break
-		}
-	}
-	limits.MaxMsgs = 0
-	limits.MaxBytes = int64(expectedBytes)
-	if err := s.SetLimits(&limits); err != nil {
-		t.Fatalf("Unexpected error setting limits: %v", err)
-	}
-	cs = storeCreateChannel(t, s, channelName)
-	for i := 0; i < expectedCount+10; i++ {
-		storeMsg(t, cs, channelName, payload)
-	}
-	n, b = msgStoreState(t, cs.Msgs)
-	if n != expectedCount {
-		t.Fatalf("Expected %d messages, got %v", expectedCount, n)
-	}
-	if b != expectedBytes {
-		t.Fatalf("Expected %v bytes, got %v", expectedBytes, b)
-	}
-}
-
-func testMaxChannels(t *testing.T, s Store, prefix string, maxChannels int) {
-	total := maxChannels + 1
-	if maxChannels == 0 {
-		total = 10
-	}
-	var err error
-	numCh := 0
-	for i := 0; i < total; i++ {
-		_, err = s.CreateChannel(fmt.Sprintf("%s.foo.%d", prefix, i))
-		if err != nil {
-			break
-		}
-		numCh++
-	}
-	if maxChannels == 0 && err != nil {
-		t.Fatalf("Should not have failed, got %v", err)
-	} else if maxChannels > 0 {
-		if err == nil || err != ErrTooManyChannels {
-			t.Fatalf("Error should have been ErrTooManyChannels, got %v", err)
-		}
-		if numCh != maxChannels {
-			t.Fatalf("Wrong number of channels: %v vs %v", numCh, maxChannels)
-		}
-	}
-}
-
-func testMaxSubs(t *testing.T, s Store, channel string, maxSubs int) {
-	total := maxSubs + 1
-	if maxSubs == 0 {
-		total = 10
-	}
-	cs := storeCreateChannel(t, s, channel)
-	sub := &spb.SubState{}
-	numSubs := 0
-	var err error
-	for i := 0; i < total; i++ {
-		err = cs.Subs.CreateSub(sub)
-		if err != nil {
-			break
-		}
-		numSubs++
-	}
-	if maxSubs == 0 && err != nil {
-		t.Fatalf("Should not have failed, got %v", err)
-	} else if maxSubs > 0 {
-		if err == nil || err != ErrTooManySubs {
-			t.Fatalf("Error should have been ErrTooManySubs, got %v", err)
-		}
-		if numSubs != maxSubs {
-			t.Fatalf("Wrong number of subs: %v vs %v", numSubs, maxSubs)
-		}
-	}
-}
-
-func testMaxAge(t *testing.T, s Store) *Channel {
-	sl := testDefaultStoreLimits
-	sl.MaxAge = 250 * time.Millisecond
-	s.SetLimits(&sl)
-
-	cs := storeCreateChannel(t, s, "foo")
-	msg := []byte("hello")
-	for i := 0; i < 10; i++ {
-		storeMsg(t, cs, "foo", msg)
-	}
-	// Wait a bit
-	time.Sleep(200 * time.Millisecond)
-	// Send more
-	for i := 0; i < 5; i++ {
-		storeMsg(t, cs, "foo", msg)
-	}
-	// Wait a bit
-	time.Sleep(100 * time.Millisecond)
-	// We should have the first 10 expired and 5 left.
-	expectedFirst := uint64(11)
-	expectedLast := uint64(15)
-	first, last := msgStoreFirstAndLastSequence(t, cs.Msgs)
-	if first != expectedFirst || last != expectedLast {
-		t.Fatalf("Expected first/last to be %v/%v, got %v/%v",
-			expectedFirst, expectedLast, first, last)
-	}
-	// Wait more and all should be gone.
-	time.Sleep(sl.MaxAge)
-	if n, _ := msgStoreState(t, cs.Msgs); n != 0 {
-		t.Fatalf("All messages should have expired, got %v", n)
-	}
-	return cs
-}
-
-func testBasicSubStore(t *testing.T, s Store) {
-	cs := storeCreateChannel(t, s, "foo")
-	ss := cs.Subs
-	sub := &spb.SubState{}
-	sub.AckInbox = "AckInbox"
-
-	err := ss.CreateSub(sub)
-	if err != nil {
-		t.Fatalf("Unexpected error on create sub: %v", err)
-	}
-	if sub.ID == 0 {
-		t.Fatalf("Expected a positive subID, got: %v", sub.ID)
-	}
-	if err := ss.AddSeqPending(sub.ID, 1); err != nil {
-		t.Fatalf("Unexpected error on AddSeqPending: %v", err)
-	}
-	if err := ss.AckSeqPending(sub.ID, 1); err != nil {
-		t.Fatalf("Unexpected error on AckSeqPending: %v", err)
-	}
-	// Update the subscription
-	sub.AckInbox = "newAckInbox"
-	if err := ss.UpdateSub(sub); err != nil {
-		t.Fatalf("Unexpected error on update sub: %v", err)
-	}
-	subStoreDeleteSub(t, ss, sub.ID)
-
-	// Chekck that there is no error if we add updates for deleted sub.
-	if err := ss.AddSeqPending(sub.ID, 2); err != nil {
-		t.Fatalf("Unexpected error on AddSeqPending: %v", err)
-	}
-	// Check that ack update for non existent sub is OK
-	if err := ss.AckSeqPending(sub.ID+1, 10); err != nil {
-		t.Fatalf("Unexpected error on AddSeqPending: %v", err)
-	}
-}
-
-func testGetSeqFromStartTime(t *testing.T, s Store) {
-	limits := testDefaultStoreLimits
-	limits.MaxAge = 500 * time.Millisecond
-	s.SetLimits(&limits)
-	// Force creation of channel without storing anything yet
-	cs := storeCreateChannel(t, s, "foo")
-	// Check before storing anything
-	seq := msgStoreGetSequenceFromTimestamp(t, cs.Msgs, time.Now().UnixNano())
-	if seq != 0 {
-		t.Fatalf("Invalid start sequence. Expected %v got %v", 0, seq)
-	}
-
-	count := 100
-	msgs := make([]*pb.MsgProto, 0, count)
-	payload := []byte("hello")
-	for i := 0; i < count; i++ {
-		m := storeMsg(t, cs, "foo", payload)
-		msgs = append(msgs, m)
-		time.Sleep(1 * time.Millisecond)
-	}
-
-	startMsg := msgs[count/2]
-	seq = msgStoreGetSequenceFromTimestamp(t, cs.Msgs, startMsg.Timestamp)
-	if seq != startMsg.Sequence {
-		t.Fatalf("Invalid start sequence. Expected %v got %v", startMsg.Sequence, seq)
-	}
-	seq = msgStoreGetSequenceFromTimestamp(t, cs.Msgs, msgs[0].Timestamp-int64(time.Second))
-	if seq != msgs[0].Sequence {
-		t.Fatalf("Expected seq to be %v, got %v", msgs[0].Sequence, seq)
-	}
-	seq = msgStoreGetSequenceFromTimestamp(t, cs.Msgs, msgs[count-1].Timestamp+int64(time.Second))
-	if seq != msgs[count-1].Sequence+1 {
-		t.Fatalf("Expected seq to be %v, got %v", msgs[count-1].Sequence+1, seq)
-	}
-	// Wait for all messages to expire
-	time.Sleep(600 * time.Millisecond)
-	// Now these calls should all return the lastSeq + 1
-	seq1 := msgStoreGetSequenceFromTimestamp(t, cs.Msgs, time.Now().UnixNano()-int64(time.Hour))
-	seq2 := msgStoreGetSequenceFromTimestamp(t, cs.Msgs, time.Now().UnixNano()+int64(time.Hour))
-	if seq1 != seq2 || seq1 != msgs[count-1].Sequence+1 {
-		t.Fatalf("After expiration, returned sequence should be: %v, got %v %v", msgs[count-1].Sequence+1, seq1, seq2)
-	}
-}
-
-func testClientAPIs(t *testing.T, s Store) {
-	// Delete client that does not exist
-	storeDeleteClient(t, s, "client1")
-
-	// Delete a client before adding it
-	storeDeleteClient(t, s, "client2")
-
-	// Adding it after the delete
-	storeAddClient(t, s, "client2", "hbInbox")
-
-	// Adding it another time should not return an error
-	storeAddClient(t, s, "client2", "hbInbox")
-
-	// Add a client
-	storeAddClient(t, s, "client3", "hbInbox")
-
-	// Add a client then..
-	storeAddClient(t, s, "client4", "hbInbox")
-	// Delete it.
-	storeDeleteClient(t, s, "client4")
-}
-
-func testFlush(t *testing.T, s Store) *Channel {
-	cs := storeCreateChannel(t, s, "foo")
-	seq, err := cs.Msgs.Store(&pb.MsgProto{Data: []byte("hello")})
-	if err != nil {
-		t.Fatalf("Unexpected error on store: %v", err)
-	}
-	if err := cs.Msgs.Flush(); err != nil {
-		t.Fatalf("Unexpected error on flush: %v", err)
-	}
-	sub := spb.SubState{}
-	if err := cs.Subs.CreateSub(&sub); err != nil {
-		t.Fatalf("Unexpected error creating sub: %v", err)
-	}
-	if err := cs.Subs.AddSeqPending(sub.ID, seq); err != nil {
-		t.Fatalf("Unexpected error adding sequence to substore: %v", err)
-	}
-	if err := cs.Subs.Flush(); err != nil {
-		t.Fatalf("Unexpected error on flush: %v", err)
-	}
-	return cs
-=======
 func TestMain(m *testing.M) {
 	flag.BoolVar(&disableBufferWriters, "no_buffer", false, "Disable use of buffer writers")
 	flag.BoolVar(&setFDsLimit, "set_fds_limit", false, "Set some FDs limit")
 	flag.Parse()
 	os.Exit(m.Run())
->>>>>>> 17f182e1
 }
 
 func TestGSNoOps(t *testing.T) {
@@ -804,16 +459,16 @@
 
 			cFoo := storeCreateChannel(t, s, "foo")
 
-			foo1 := storeMsg(t, cFoo, "foo", []byte("foomsg"))
-			foo2 := storeMsg(t, cFoo, "foo", []byte("foomsg"))
-			foo3 := storeMsg(t, cFoo, "foo", []byte("foomsg"))
+			foo1 := storeMsg(t, cFoo, "foo", 1, []byte("foomsg"))
+			foo2 := storeMsg(t, cFoo, "foo", 2, []byte("foomsg"))
+			foo3 := storeMsg(t, cFoo, "foo", 3, []byte("foomsg"))
 
 			cBar := storeCreateChannel(t, s, "bar")
 
-			bar1 := storeMsg(t, cBar, "bar", []byte("barmsg"))
-			bar2 := storeMsg(t, cBar, "bar", []byte("barmsg"))
-			bar3 := storeMsg(t, cBar, "bar", []byte("barmsg"))
-			bar4 := storeMsg(t, cBar, "bar", []byte("barmsg"))
+			bar1 := storeMsg(t, cBar, "bar", 1, []byte("barmsg"))
+			bar2 := storeMsg(t, cBar, "bar", 2, []byte("barmsg"))
+			bar3 := storeMsg(t, cBar, "bar", 3, []byte("barmsg"))
+			bar4 := storeMsg(t, cBar, "bar", 4, []byte("barmsg"))
 
 			sub1 := storeSub(t, cFoo, "foo")
 			sub2 := storeSub(t, cBar, "bar")
@@ -906,13 +561,6 @@
 	}
 }
 
-<<<<<<< HEAD
-	checkLimitsForChannel := func(channelName string, maxMsgs, maxSubs int) {
-		cs := storeCreateChannel(t, s, channelName)
-		for i := 0; i < maxMsgs+10; i++ {
-			if _, err := cs.Msgs.Store(&pb.MsgProto{Data: []byte("hello")}); err != nil {
-				stackFatalf(t, "Unexpected error on store: %v", err)
-=======
 func TestCSNewChannel(t *testing.T) {
 	for _, st := range testStores {
 		st := st
@@ -925,7 +573,6 @@
 			cs := storeCreateChannel(t, s, "foo")
 			if cs.Subs == nil {
 				t.Fatal("SubStore should not be nil")
->>>>>>> 17f182e1
 			}
 			if cs.Msgs == nil {
 				t.Fatal("MsgStore should not be nil")
@@ -956,21 +603,6 @@
 				t.Fatalf("Close should be idempotent: %v", err)
 			}
 
-<<<<<<< HEAD
-	total := 8000000
-	for i := 0; i < total; i++ {
-		seq1, err1 := ms.Store(&pb.MsgProto{Data: msg})
-		seq2, err2 := ms.Store(&pb.MsgProto{Data: msg})
-		if err1 != nil || err2 != nil {
-			t.Fatalf("Unexpected error on store: %v %v", err1, err2)
-		}
-		m1 := msgStoreLookup(t, ms, seq1)
-		m2 := msgStoreLookup(t, ms, seq2)
-		if m2.Timestamp < m1.Timestamp {
-			t.Fatalf("Timestamp of msg %v is smaller than previous one. Diff is %vms",
-				m2.Sequence, m1.Timestamp-m2.Timestamp)
-		}
-=======
 			ss := cs.Subs
 			if err := ss.Close(); err != nil {
 				t.Fatalf("Error closing store: %v", err)
@@ -986,7 +618,6 @@
 				t.Fatalf("Close should be idempotent: %v", err)
 			}
 		})
->>>>>>> 17f182e1
 	}
 }
 
@@ -1104,7 +735,7 @@
 			defer s.Close()
 
 			cs := storeCreateChannel(t, s, "foo")
-			seq, err := cs.Msgs.Store([]byte("hello"))
+			seq, err := cs.Msgs.Store(&pb.MsgProto{Sequence: 1, Data: []byte("hello")})
 			if err != nil {
 				t.Fatalf("Unexpected error on store: %v", err)
 			}
@@ -1124,7 +755,7 @@
 
 			if st.name == TypeFile {
 				// Now specific tests to File store
-				msg := storeMsg(t, cs, "foo", []byte("new msg"))
+				msg := storeMsg(t, cs, "foo", 2, []byte("new msg"))
 				subID := storeSub(t, cs, "foo")
 				storeSubPending(t, cs, "foo", subID, msg.Sequence)
 				// Close the underlying file
@@ -1245,9 +876,7 @@
 			checkLimitsForChannel := func(channelName string, maxMsgs, maxSubs int) {
 				cs := storeCreateChannel(t, s, channelName)
 				for i := 0; i < maxMsgs+10; i++ {
-					if _, err := cs.Msgs.Store([]byte("hello")); err != nil {
-						stackFatalf(t, "Unexpected error on store: %v", err)
-					}
+					storeMsg(t, cs, channelName, uint64(i+1), []byte("hello"))
 				}
 				if n, _ := msgStoreState(t, cs.Msgs); n != maxMsgs {
 					stackFatalf(t, "Expected %v messages, got %v", maxMsgs, n)
@@ -1325,21 +954,21 @@
 			s.SetLimits(l)
 			foobar := "foo.bar"
 			cFooBar := storeCreateChannel(t, s, foobar)
-			m1 := storeMsg(t, cFooBar, foobar, []byte("msg1"))
-			storeMsg(t, cFooBar, foobar, []byte("msg2"))
+			m1 := storeMsg(t, cFooBar, foobar, 1, []byte("msg1"))
+			storeMsg(t, cFooBar, foobar, 2, []byte("msg2"))
 			// This should kick out m1 since for foo.bar, limit will be 2
-			storeMsg(t, cFooBar, foobar, []byte("msg3"))
+			storeMsg(t, cFooBar, foobar, 3, []byte("msg3"))
 			if msgStoreLookup(t, cFooBar.Msgs, m1.Sequence) != nil {
 				stackFatalf(t, "M1 should have been removed")
 			}
 			// For bar, however, we should be able to store 3 messages
 			bar := "bar"
 			cBar := storeCreateChannel(t, s, bar)
-			m1 = storeMsg(t, cBar, bar, []byte("msg1"))
-			storeMsg(t, cBar, bar, []byte("msg2"))
-			storeMsg(t, cBar, bar, []byte("msg3"))
+			m1 = storeMsg(t, cBar, bar, 1, []byte("msg1"))
+			storeMsg(t, cBar, bar, 2, []byte("msg2"))
+			storeMsg(t, cBar, bar, 3, []byte("msg3"))
 			// Now, a 4th one should evict m1
-			storeMsg(t, cBar, bar, []byte("msg4"))
+			storeMsg(t, cBar, bar, 4, []byte("msg4"))
 			if msgStoreLookup(t, cBar.Msgs, m1.Sequence) != nil {
 				stackFatalf(t, "M1 should have been removed")
 			}
